--- conflicted
+++ resolved
@@ -1,16 +1,7 @@
-<<<<<<< HEAD
-import { readFileSync } from 'node:fs'
-import { fileURLToPath } from 'node:url'
-import { dirname, join } from 'node:path'
-
-const __dirname = dirname(fileURLToPath(import.meta.url))
-const pkg = JSON.parse(readFileSync(join(__dirname, '../../package.json'), 'utf8'))
-=======
 async function getVersion() {
   const packageJson = await import('../../package.json', { assert: { type: 'json' } })
   return packageJson.default.version
 }
->>>>>>> e32c74c2
 
 interface CliOptions {
   version?: boolean
@@ -41,14 +32,9 @@
 `)
 }
 
-<<<<<<< HEAD
-export function showVersion(): void {
-  console.log(`v${pkg.version}`)
-=======
 export async function showVersion(): Promise<void> {
   const version = await getVersion()
   console.log(`v${version}`)
->>>>>>> e32c74c2
 }
 
 export async function cli(args: string[] = process.argv.slice(2)): Promise<void> {
